--- conflicted
+++ resolved
@@ -75,16 +75,12 @@
 		subViper.GetBool("compress"),
 		subViper.GetDuration("max-request-elapsed-time"),
 		subViper.GetDuration("flush-interval"),
-<<<<<<< HEAD
+		subViper.GetStringMapString("custom-headers"),
 		pool,
-=======
-		subViper.GetStringMapString("custom-headers"),
->>>>>>> 292fdb52
 	)
 }
 
 // NewHttpForwarderHandlerV2 returns a new handler which dispatches metrics over http to another gostatsd server.
-<<<<<<< HEAD
 func NewHttpForwarderHandlerV2(
 	logger logrus.FieldLogger,
 	transport,
@@ -94,11 +90,9 @@
 	compress bool,
 	maxRequestElapsedTime time.Duration,
 	flushInterval time.Duration,
+	xheaders map[string]string,
 	pool *transport.TransportPool,
 ) (*HttpForwarderHandlerV2, error) {
-=======
-func NewHttpForwarderHandlerV2(logger logrus.FieldLogger, apiEndpoint, network string, consolidatorSlots, maxRequests int, compress, enableHttp2 bool, clientTimeout, maxRequestElapsedTime time.Duration, flushInterval time.Duration, xheaders map[string]string) (*HttpForwarderHandlerV2, error) {
->>>>>>> 292fdb52
 	if apiEndpoint == "" {
 		return nil, fmt.Errorf("api-endpoint is required")
 	}
@@ -130,8 +124,6 @@
 		"flush-interval":           flushInterval,
 	}).Info("created HttpForwarderHandler")
 
-<<<<<<< HEAD
-=======
 	// Default set of headers used for the forwarder
 	// Once these values are set, modifying the map is illadvised
 	// due to the fact that map is just a reference to memory.
@@ -146,33 +138,6 @@
 		headers[k] = v
 	}
 
-	dialer := &net.Dialer{
-		Timeout:   5 * time.Second,
-		KeepAlive: 30 * time.Second,
-	}
-	transport := &http.Transport{
-		Proxy:               http.ProxyFromEnvironment,
-		TLSHandshakeTimeout: 3 * time.Second,
-		TLSClientConfig: &tls.Config{
-			// Can't use SSLv3 because of POODLE and BEAST
-			// Can't use TLSv1.0 because of POODLE and BEAST using CBC cipher
-			// Can't use TLSv1.1 because of RC4 cipher usage
-			MinVersion: tls.VersionTLS12,
-		},
-		DialContext: func(ctx context.Context, _, address string) (net.Conn, error) {
-			// replace the network with our own
-			return dialer.DialContext(ctx, network, address)
-		},
-		MaxIdleConns:    50,
-		IdleConnTimeout: 1 * time.Minute,
-	}
-	if !enableHttp2 {
-		// A non-nil empty map used in TLSNextProto to disable HTTP/2 support in client.
-		// https://golang.org/doc/go1.6#http2
-		transport.TLSNextProto = map[string](func(string, *tls.Conn) http.RoundTripper){}
-	}
-
->>>>>>> 292fdb52
 	metricsSem := make(chan struct{}, maxRequests)
 	for i := 0; i < maxRequests; i++ {
 		metricsSem <- struct{}{}
@@ -188,15 +153,8 @@
 		compress:              compress,
 		consolidator:          gostatsd.NewMetricConsolidator(consolidatorSlots, flushInterval, ch),
 		consolidatedMetrics:   ch,
-<<<<<<< HEAD
 		client:                httpClient.Client,
-=======
-		client: http.Client{
-			Transport: transport,
-			Timeout:   clientTimeout,
-		},
-		headers: headers,
->>>>>>> 292fdb52
+		headers:               headers,
 	}, nil
 }
 
