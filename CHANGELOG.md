--- conflicted
+++ resolved
@@ -1,11 +1,11 @@
-18.0.0
-------
-<<<<<<< HEAD
+19.0.0
+------
 - BREAKING: Refactor how http clients are configured.  See [TRANSPORT.md] for details.  Some
   configuration options are in a new location, however defaults are generally unchanged.
-=======
+
+18.0.0
+------
 - Support for `custom-headers` for http_forwarder_v2
->>>>>>> 292fdb52
 
 17.2.0
 ------
