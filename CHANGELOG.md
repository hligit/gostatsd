--- conflicted
+++ resolved
@@ -1,14 +1,12 @@
-<<<<<<< HEAD
 19.0.0
 ------
 - BREAKING: Refactor how http clients are configured.  See [TRANSPORT.md] for details.  Some
   configuration options are in a new location, however defaults are generally unchanged.
-=======
+
 18.1.0
 ------
 - Build with Go 1.13.0
 - Base docker images on alpine 3.10 and ubuntu 18.04
->>>>>>> 6ff7864e
 
 18.0.0
 ------
