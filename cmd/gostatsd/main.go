package main

import (
	"context"
	_ "expvar"
	"fmt"
	"math/rand"
	"net/http"
	_ "net/http/pprof"
	"os"
	"os/signal"
	"strconv"
	"syscall"
	"time"

	"github.com/sirupsen/logrus"
	"github.com/spf13/pflag"
	"github.com/spf13/viper"
	"golang.org/x/time/rate"

	"github.com/atlassian/gostatsd"
	"github.com/atlassian/gostatsd/pkg/backends"
	"github.com/atlassian/gostatsd/pkg/cachedinstances"
	"github.com/atlassian/gostatsd/pkg/cachedinstances/cloudprovider"
	"github.com/atlassian/gostatsd/pkg/cloudproviders"
	"github.com/atlassian/gostatsd/pkg/statsd"
	"github.com/atlassian/gostatsd/pkg/transport"
	"github.com/atlassian/gostatsd/pkg/util"
)

const (
	// ParamVerbose enables verbose logging.
	ParamVerbose = "verbose"
	// ParamProfile enables profiler endpoint on the specified address and port.
	ParamProfile = "profile"
	// ParamJSON makes logger log in JSON format.
	ParamJSON = "json"
	// ParamConfigPath provides file with configuration.
	ParamConfigPath = "config-path"
	// ParamVersion makes program output its version.
	ParamVersion = "version"
)

func main() {
	rand.Seed(time.Now().UnixNano())
	v, version, err := setupConfiguration()
	if err != nil {
		if err == pflag.ErrHelp {
			return
		}
		logrus.Fatalf("Error while parsing configuration: %v", err)
	}
	if version {
		fmt.Printf("Version: %s - Commit: %s - Date: %s\n", Version, GitCommit, BuildDate)
		return
	}
	if err := run(v); err != nil {
		logrus.Fatalf("%v", err)
	}
}

func run(v *viper.Viper) error {
	logrus.Info("Starting server")
	s, err := constructServer(v)
	if err != nil {
		return err
	}

	profileAddr := v.GetString(ParamProfile)
	if profileAddr != "" {
		go func() {
			logrus.Errorf("Profiler server failed: %v", http.ListenAndServe(profileAddr, nil))
		}()
	}

	ctx, cancelFunc := context.WithCancel(context.Background())
	defer cancelFunc()
	cancelOnInterrupt(ctx, cancelFunc)

	if err := s.Run(ctx); err != nil && err != context.Canceled {
		return fmt.Errorf("server error: %v", err)
	}
	return nil
}

func constructServer(v *viper.Viper) (*statsd.Server, error) {
	var runnables []gostatsd.Runnable
	// Logger
	logger := logrus.StandardLogger()

	// HTTP client pool
	pool := transport.NewTransportPool(logger, v)

	// Cached instances
	var cachedInstances gostatsd.CachedInstances
	selfIP := gostatsd.UnknownIP
	cloudProviderName := v.GetString(gostatsd.ParamCloudProvider)
	if cloudProviderName == "" {
		logger.Info("No cloud provider specified")
	} else {
		var err error
<<<<<<< HEAD
		// See if requested cloud provider is a native CachedInstances implementation
		cachedInstances, err = cachedinstances.Get(logger, cloudProviderName, v, Version)
		switch err {
		case nil:
		case cachedinstances.ErrUnknownProvider:
			// See if requested cloud provider is a CloudProvider implementation
			cloudProvider, err := cloudproviders.Get(logger, cloudProviderName, v, Version)
			if err != nil {
				return nil, nil, err
			}
			runnables = gostatsd.MaybeAppendRunnable(runnables, cloudProvider)
			selfIPtmp, err := cloudProvider.SelfIP()
			if err != nil {
				logger.WithError(err).Warn("Failed to get self ip")
			} else {
				selfIP = selfIPtmp
			}
			cachedInstances = newCachedInstancesFromViper(logger, cloudProvider, v)
		default:
			return nil, nil, err
=======
		cloudProvider, err := cloudproviders.Get(logger, cloudProviderName, v, Version)
		if err != nil {
			return nil, err
		}
		runnables = gostatsd.MaybeAppendRunnable(runnables, cloudProvider)
		selfIPtmp, err := cloudProvider.SelfIP()
		if err != nil {
			logger.WithError(err).Warn("Failed to get self ip")
		} else {
			selfIP = selfIPtmp
		}

		cachedInstances, err = cachedinstances.NewCachedInstancesFromViper(logger, cloudProvider, v)
		if err != nil {
			return nil, err
>>>>>>> 4ddaebc2
		}
		runnables = gostatsd.MaybeAppendRunnable(runnables, cachedInstances)
	}
	// Backends
	backendNames := v.GetStringSlice(gostatsd.ParamBackends)
	backendsList := make([]gostatsd.Backend, 0, len(backendNames))
	for _, backendName := range backendNames {
		backend, errBackend := backends.InitBackend(backendName, v, logger, pool)
		if errBackend != nil {
			return nil, errBackend
		}
		backendsList = append(backendsList, backend)
		runnables = gostatsd.MaybeAppendRunnable(runnables, backend)
	}
	// Percentiles
	pt, err := getPercentiles(v.GetStringSlice(gostatsd.ParamPercentThreshold))
	if err != nil {
		return nil, err
	}

	// Set defaults for expiry from the main expiry setting
	v.SetDefault(gostatsd.ParamExpiryIntervalCounter, v.GetDuration(gostatsd.ParamExpiryInterval))
	v.SetDefault(gostatsd.ParamExpiryIntervalGauge, v.GetDuration(gostatsd.ParamExpiryInterval))
	v.SetDefault(gostatsd.ParamExpiryIntervalSet, v.GetDuration(gostatsd.ParamExpiryInterval))
	v.SetDefault(gostatsd.ParamExpiryIntervalTimer, v.GetDuration(gostatsd.ParamExpiryInterval))

	// Create server
	return &statsd.Server{
		Runnables:             runnables,
		Backends:              backendsList,
		CachedInstances:       cachedInstances,
		InternalTags:          v.GetStringSlice(gostatsd.ParamInternalTags),
		InternalNamespace:     v.GetString(gostatsd.ParamInternalNamespace),
		DefaultTags:           v.GetStringSlice(gostatsd.ParamDefaultTags),
		Hostname:              v.GetString(gostatsd.ParamHostname),
		SelfIP:                selfIP,
		ExpiryIntervalCounter: v.GetDuration(gostatsd.ParamExpiryIntervalCounter),
		ExpiryIntervalGauge:   v.GetDuration(gostatsd.ParamExpiryIntervalGauge),
		ExpiryIntervalSet:     v.GetDuration(gostatsd.ParamExpiryIntervalSet),
		ExpiryIntervalTimer:   v.GetDuration(gostatsd.ParamExpiryIntervalTimer),
		FlushInterval:         v.GetDuration(gostatsd.ParamFlushInterval),
		IgnoreHost:            v.GetBool(gostatsd.ParamIgnoreHost),
		MaxReaders:            v.GetInt(gostatsd.ParamMaxReaders),
		MaxParsers:            v.GetInt(gostatsd.ParamMaxParsers),
		MaxWorkers:            v.GetInt(gostatsd.ParamMaxWorkers),
		MaxQueueSize:          v.GetInt(gostatsd.ParamMaxQueueSize),
		MaxConcurrentEvents:   v.GetInt(gostatsd.ParamMaxConcurrentEvents),
		EstimatedTags:         v.GetInt(gostatsd.ParamEstimatedTags),
		MetricsAddr:           v.GetString(gostatsd.ParamMetricsAddr),
		Namespace:             v.GetString(gostatsd.ParamNamespace),
		StatserType:           v.GetString(gostatsd.ParamStatserType),
		PercentThreshold:      pt,
		HeartbeatEnabled:      v.GetBool(gostatsd.ParamHeartbeatEnabled),
		ReceiveBatchSize:      v.GetInt(gostatsd.ParamReceiveBatchSize),
		ConnPerReader:         v.GetBool(gostatsd.ParamConnPerReader),
		ServerMode:            v.GetString(gostatsd.ParamServerMode),
		LogRawMetric:          v.GetBool(gostatsd.ParamLogRawMetric),
		HeartbeatTags: gostatsd.Tags{
			fmt.Sprintf("version:%s", Version),
			fmt.Sprintf("commit:%s", GitCommit),
		},
		DisabledSubTypes:          gostatsd.DisabledSubMetrics(v),
		BadLineRateLimitPerSecond: rate.Limit(v.GetFloat64(gostatsd.ParamBadLinesPerMinute) / 60.0),
		HistogramLimit:            v.GetUint32(gostatsd.ParamTimerHistogramLimit),
		Viper:                     v,
		TransportPool:             pool,
	}, nil
}

func getPercentiles(s []string) ([]float64, error) {
	percentThresholds := make([]float64, len(s))
	for i, sPercentThreshold := range s {
		pt, err := strconv.ParseFloat(sPercentThreshold, 64)
		if err != nil {
			return nil, err
		}
		percentThresholds[i] = pt
	}
	return percentThresholds, nil
}

// cancelOnInterrupt calls f when os.Interrupt or SIGTERM is received.
func cancelOnInterrupt(ctx context.Context, f context.CancelFunc) {
	c := make(chan os.Signal, 1)
	signal.Notify(c, os.Interrupt, syscall.SIGTERM)
	go func() {
		select {
		case <-ctx.Done():
		case <-c:
			f()
		}
	}()
}

func setupConfiguration() (*viper.Viper, bool, error) {
	v := viper.New()
	defer setupLogger(v) // Apply logging configuration in case of early exit
	util.InitViper(v, "")

	var version bool

	cmd := pflag.NewFlagSet(os.Args[0], pflag.ContinueOnError)

	cmd.BoolVar(&version, ParamVersion, false, "Print the version and exit")
	cmd.Bool(ParamVerbose, false, "Verbose")
	cmd.Bool(ParamJSON, false, "Log in JSON format")
	cmd.String(ParamProfile, "", "Enable profiler endpoint on the specified address and port")
	cmd.String(ParamConfigPath, "", "Path to the configuration file")

	gostatsd.AddFlags(cmd)

	cmd.VisitAll(func(flag *pflag.Flag) {
		if err := v.BindPFlag(flag.Name, flag); err != nil {
			panic(err) // Should never happen
		}
	})

	if err := cmd.Parse(os.Args[1:]); err != nil {
		return nil, false, err
	}

	configPath := v.GetString(ParamConfigPath)
	if configPath != "" {
		v.SetConfigFile(configPath)
		if err := v.ReadInConfig(); err != nil {
			return nil, false, err
		}
	}

	return v, version, nil
}

func setupLogger(v *viper.Viper) {
	if v.GetBool(ParamVerbose) {
		logrus.SetLevel(logrus.DebugLevel)
	}
	if v.GetBool(ParamJSON) {
		logrus.SetFormatter(&logrus.JSONFormatter{})
	}
}

// newCachedInstancesFromViper initialises a new cached instances.
func newCachedInstancesFromViper(logger logrus.FieldLogger, cloudProvider gostatsd.CloudProvider, v *viper.Viper) gostatsd.CachedInstances {
	// Set the defaults in Viper based on the cloud provider values before we manipulate things
	v.SetDefault(gostatsd.ParamCacheRefreshPeriod, gostatsd.DefaultCacheRefreshPeriod)
	v.SetDefault(gostatsd.ParamCacheEvictAfterIdlePeriod, gostatsd.DefaultCacheEvictAfterIdlePeriod)
	v.SetDefault(gostatsd.ParamCacheTTL, gostatsd.DefaultCacheTTL)
	v.SetDefault(gostatsd.ParamCacheNegativeTTL, gostatsd.DefaultCacheNegativeTTL)
	v.SetDefault(gostatsd.ParamMaxCloudRequests, gostatsd.DefaultMaxCloudRequests)
	v.SetDefault(gostatsd.ParamBurstCloudRequests, gostatsd.DefaultBurstCloudRequests)

	// Set the used values based on the defaults merged with any overrides
	cacheOptions := gostatsd.CacheOptions{
		CacheRefreshPeriod:        v.GetDuration(gostatsd.ParamCacheRefreshPeriod),
		CacheEvictAfterIdlePeriod: v.GetDuration(gostatsd.ParamCacheEvictAfterIdlePeriod),
		CacheTTL:                  v.GetDuration(gostatsd.ParamCacheTTL),
		CacheNegativeTTL:          v.GetDuration(gostatsd.ParamCacheNegativeTTL),
	}
	limiter := rate.NewLimiter(rate.Limit(v.GetInt(gostatsd.ParamMaxCloudRequests)), v.GetInt(gostatsd.ParamBurstCloudRequests))
	return cloudprovider.NewCachedCloudProvider(logger, limiter, cloudProvider, cacheOptions)
}<|MERGE_RESOLUTION|>--- conflicted
+++ resolved
@@ -99,7 +99,6 @@
 		logger.Info("No cloud provider specified")
 	} else {
 		var err error
-<<<<<<< HEAD
 		// See if requested cloud provider is a native CachedInstances implementation
 		cachedInstances, err = cachedinstances.Get(logger, cloudProviderName, v, Version)
 		switch err {
@@ -108,7 +107,7 @@
 			// See if requested cloud provider is a CloudProvider implementation
 			cloudProvider, err := cloudproviders.Get(logger, cloudProviderName, v, Version)
 			if err != nil {
-				return nil, nil, err
+				return nil, err
 			}
 			runnables = gostatsd.MaybeAppendRunnable(runnables, cloudProvider)
 			selfIPtmp, err := cloudProvider.SelfIP()
@@ -119,24 +118,7 @@
 			}
 			cachedInstances = newCachedInstancesFromViper(logger, cloudProvider, v)
 		default:
-			return nil, nil, err
-=======
-		cloudProvider, err := cloudproviders.Get(logger, cloudProviderName, v, Version)
-		if err != nil {
 			return nil, err
-		}
-		runnables = gostatsd.MaybeAppendRunnable(runnables, cloudProvider)
-		selfIPtmp, err := cloudProvider.SelfIP()
-		if err != nil {
-			logger.WithError(err).Warn("Failed to get self ip")
-		} else {
-			selfIP = selfIPtmp
-		}
-
-		cachedInstances, err = cachedinstances.NewCachedInstancesFromViper(logger, cloudProvider, v)
-		if err != nil {
-			return nil, err
->>>>>>> 4ddaebc2
 		}
 		runnables = gostatsd.MaybeAppendRunnable(runnables, cachedInstances)
 	}
